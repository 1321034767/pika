# Pika port
port : 9221
# Thread Number
thread_num : 1
# Pika log path
log_path : ./log/
# Pika glog level
log_level : 0
# Pika db path
db_path : ./db/
# Pika write_buffer_size
write_buffer_size : 1000000000
# Pika timeout
timeout : 60
# Requirepass
requirepass : 
# Dump Prefix
dump_prefix : 
<<<<<<< HEAD
# daemonize  [yes | no]
#daemonize : yes
=======
# Dump Path
dump_path : ./dump/
# Max Connection
maxconnection : 20000
>>>>>>> 1c24eca5
<|MERGE_RESOLUTION|>--- conflicted
+++ resolved
@@ -16,12 +16,9 @@
 requirepass : 
 # Dump Prefix
 dump_prefix : 
-<<<<<<< HEAD
 # daemonize  [yes | no]
 #daemonize : yes
-=======
 # Dump Path
 dump_path : ./dump/
 # Max Connection
-maxconnection : 20000
->>>>>>> 1c24eca5
+maxconnection : 20000