--- conflicted
+++ resolved
@@ -158,16 +158,13 @@
     slash::MutexLock l(&bgsave_protector_);
     return bgsave_info_;
   }
-<<<<<<< HEAD
   bool bgsaving() {
-    return bgsaving_;
-  }
-=======
+    slash::MutexLock l(&bgsave_protector_);
+    return bgsave_info_.bgsaving;
+  }
   slash::Mutex* bgsave_protector() {
     return &bgsave_protector_;
   }
-
->>>>>>> 40144a90
   void Bgsave();
   bool Bgsaveoff();
   bool RunBgsaveEngine(const std::string path);
