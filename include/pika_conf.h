// Copyright (c) 2015-present, Qihoo, Inc.  All rights reserved.
// This source code is licensed under the BSD-style license found in the
// LICENSE file in the root directory of this source tree. An additional grant
// of patent rights can be found in the PATENTS file in the same directory.

#ifndef PIKA_CONF_H_
#define PIKA_CONF_H_

#include <atomic>
#include <map>
#include <set>
#include <unordered_set>

#include "pstd/include/base_conf.h"
#include "pstd/include/pstd_mutex.h"
#include "pstd/include/pstd_string.h"

#include "include/pika_define.h"
#include "include/pika_meta.h"
#include "rocksdb/compression_type.h"

#define kBinlogReadWinDefaultSize 9000
#define kBinlogReadWinMaxSize 90000

typedef pstd::RWLock RWLock;

// global class, class members well initialized
class PikaConf : public pstd::BaseConf {
 public:
  PikaConf(const std::string& path);
  ~PikaConf();

  // Getter
  int port() {
    RWLock l(&rwlock_, false);
    return port_;
  }
  std::string slaveof() {
    RWLock l(&rwlock_, false);
    return slaveof_;
  }
  int slave_priority() {
    RWLock l(&rwlock_, false);
    return slave_priority_;
  }
  bool write_binlog() {
    RWLock l(&rwlock_, false);
    return write_binlog_;
  }
  int thread_num() {
    RWLock l(&rwlock_, false);
    return thread_num_;
  }
  int thread_pool_size() {
    RWLock l(&rwlock_, false);
    return thread_pool_size_;
  }
  int sync_thread_num() {
    RWLock l(&rwlock_, false);
    return sync_thread_num_;
  }
  std::string log_path() {
    RWLock l(&rwlock_, false);
    return log_path_;
  }
  std::string db_path() {
    RWLock l(&rwlock_, false);
    return db_path_;
  }
  std::string db_sync_path() {
    RWLock l(&rwlock_, false);
    return db_sync_path_;
  }
  int db_sync_speed() {
    RWLock l(&rwlock_, false);
    return db_sync_speed_;
  }
  std::string compact_cron() {
    RWLock l(&rwlock_, false);
    return compact_cron_;
  }
  std::string compact_interval() {
    RWLock l(&rwlock_, false);
    return compact_interval_;
  }
  int64_t write_buffer_size() {
    RWLock l(&rwlock_, false);
    return write_buffer_size_;
  }
  int64_t arena_block_size() {
    RWLock l(&rwlock_, false);
    return arena_block_size_;
  }
  int64_t max_write_buffer_size() {
    RWLock l(&rwlock_, false);
    return max_write_buffer_size_;
  }
  int max_write_buffer_number() {
    RWLock l(&rwlock_, false);
    return max_write_buffer_num_;
  }
  int64_t max_client_response_size() {
    RWLock L(&rwlock_, false);
    return max_client_response_size_;
  }
  int timeout() {
    RWLock l(&rwlock_, false);
    return timeout_;
  }
  std::string server_id() {
    RWLock l(&rwlock_, false);
    return server_id_;
  }
  std::string requirepass() {
    RWLock l(&rwlock_, false);
    return requirepass_;
  }
  std::string masterauth() {
    RWLock l(&rwlock_, false);
    return masterauth_;
  }
  std::string bgsave_path() {
    RWLock l(&rwlock_, false);
    return bgsave_path_;
  }
  int expire_dump_days() {
    RWLock l(&rwlock_, false);
    return expire_dump_days_;
  }
  std::string bgsave_prefix() {
    RWLock l(&rwlock_, false);
    return bgsave_prefix_;
  }
  std::string userpass() {
    RWLock l(&rwlock_, false);
    return userpass_;
  }
  const std::string suser_blacklist() {
    RWLock l(&rwlock_, false);
    return pstd::StringConcat(user_blacklist_, COMMA);
  }
  const std::vector<std::string>& vuser_blacklist() {
    RWLock l(&rwlock_, false);
    return user_blacklist_;
  }
  bool classic_mode() { return classic_mode_.load(); }
  int databases() {
    RWLock l(&rwlock_, false);
    return databases_;
  }
  int default_slot_num() {
    RWLock l(&rwlock_, false);
    return default_slot_num_;
  }
  const std::vector<TableStruct>& table_structs() {
    RWLock l(&rwlock_, false);
    return table_structs_;
  }
  std::string default_table() {
    RWLock l(&rwlock_, false);
    return default_table_;
  }
  std::string compression() {
    RWLock l(&rwlock_, false);
    return compression_;
  }
  int target_file_size_base() {
    RWLock l(&rwlock_, false);
    return target_file_size_base_;
  }
  int max_cache_statistic_keys() {
    RWLock l(&rwlock_, false);
    return max_cache_statistic_keys_;
  }
  int small_compaction_threshold() {
    RWLock l(&rwlock_, false);
    return small_compaction_threshold_;
  }
  int max_background_flushes() {
    RWLock l(&rwlock_, false);
    return max_background_flushes_;
  }
  int max_background_compactions() {
    RWLock l(&rwlock_, false);
    return max_background_compactions_;
  }
  int max_cache_files() {
    RWLock l(&rwlock_, false);
    return max_cache_files_;
  }
  int max_bytes_for_level_multiplier() {
    RWLock l(&rwlock_, false);
    return max_bytes_for_level_multiplier_;
  }
  int64_t block_size() {
    RWLock l(&rwlock_, false);
    return block_size_;
  }
  int64_t block_cache() {
    RWLock l(&rwlock_, false);
    return block_cache_;
  }
  int64_t num_shard_bits() {
    RWLock l(&rwlock_, false);
    return num_shard_bits_;
  }
  bool share_block_cache() {
    RWLock l(&rwlock_, false);
    return share_block_cache_;
  }
  bool cache_index_and_filter_blocks() {
    RWLock l(&rwlock_, false);
    return cache_index_and_filter_blocks_;
  }
  bool pin_l0_filter_and_index_blocks_in_cache() {
    RWLock l(&rwlock_, false);
    return pin_l0_filter_and_index_blocks_in_cache_;
  }
  bool optimize_filters_for_hits() {
    RWLock l(&rwlock_, false);
    return optimize_filters_for_hits_;
  }
  bool level_compaction_dynamic_level_bytes() {
    RWLock l(&rwlock_, false);
    return level_compaction_dynamic_level_bytes_;
  }
  int expire_logs_nums() {
    RWLock l(&rwlock_, false);
    return expire_logs_nums_;
  }
  int expire_logs_days() {
    RWLock l(&rwlock_, false);
    return expire_logs_days_;
  }
  std::string conf_path() {
    RWLock l(&rwlock_, false);
    return conf_path_;
  }
  bool slave_read_only() {
    RWLock l(&rwlock_, false);
    return slave_read_only_;
  }
  int maxclients() {
    RWLock l(&rwlock_, false);
    return maxclients_;
  }
  int root_connection_num() {
    RWLock l(&rwlock_, false);
    return root_connection_num_;
  }
  bool slowlog_write_errorlog() { return slowlog_write_errorlog_.load(); }
  int slowlog_slower_than() { return slowlog_log_slower_than_.load(); }
  int slowlog_max_len() {
    RWLock L(&rwlock_, false);
    return slowlog_max_len_;
  }
  std::string network_interface() {
    RWLock l(&rwlock_, false);
    return network_interface_;
  }
  int sync_window_size() { return sync_window_size_.load(); }
  int max_conn_rbuf_size() { return max_conn_rbuf_size_.load(); }
  int consensus_level() { return consensus_level_.load(); }
  int replication_num() { return replication_num_.load(); }
  int64_t rate_limiter_bandwidth() {
    RWLock l(&rwlock_, false);
    return rate_limiter_bandwidth_;
  }
  int64_t rate_limiter_refill_period_us() {
    RWLock l(&rwlock_, false);
    return rate_limiter_refill_period_us_;
  }
  int64_t rate_limiter_fairness() {
    RWLock l(&rwlock_, false);
    return rate_limiter_fairness_;
  }
  bool rate_limiter_auto_tuned() {
    RWLock l(&rwlock_, false);
    return rate_limiter_auto_tuned_;
  }

  // Immutable config items, we don't use lock.
  bool daemonize() { return daemonize_; }
  std::string pidfile() { return pidfile_; }
  int binlog_file_size() { return binlog_file_size_; }
  PikaMeta* local_meta() { return local_meta_; }
  std::vector<rocksdb::CompressionType> compression_per_level();
  static rocksdb::CompressionType GetCompression(const std::string& value);

  // Setter
  void SetPort(const int value) {
    RWLock l(&rwlock_, true);
    port_ = value;
  }
  void SetThreadNum(const int value) {
    RWLock l(&rwlock_, true);
    thread_num_ = value;
  }
  void SetTimeout(const int value) {
    RWLock l(&rwlock_, true);
    TryPushDiffCommands("timeout", std::to_string(value));
    timeout_ = value;
  }
  void SetThreadPoolSize(const int value) {
    RWLock l(&rwlock_, true);
    thread_pool_size_ = value;
  }
  void SetSlaveof(const std::string value) {
    RWLock l(&rwlock_, true);
    TryPushDiffCommands("slaveof", value);
    slaveof_ = value;
  }
  void SetSlavePriority(const int value) {
    RWLock l(&rwlock_, true);
    TryPushDiffCommands("slave-priority", std::to_string(value));
    slave_priority_ = value;
  }
  void SetWriteBinlog(const std::string& value) {
    RWLock l(&rwlock_, true);
    TryPushDiffCommands("write-binlog", value);
    write_binlog_ = (value == "yes") ? true : false;
  }
  void SetMaxCacheStatisticKeys(const int value) {
    RWLock l(&rwlock_, true);
    TryPushDiffCommands("max-cache-statistic-keys", std::to_string(value));
    max_cache_statistic_keys_ = value;
  }
  void SetSmallCompactionThreshold(const int value) {
    RWLock l(&rwlock_, true);
    TryPushDiffCommands("small-compaction-threshold", std::to_string(value));
    small_compaction_threshold_ = value;
  }
  void SetMaxClientResponseSize(const int value) {
    RWLock l(&rwlock_, true);
    TryPushDiffCommands("max-client-response-size", std::to_string(value));
    max_client_response_size_ = value;
  }
  void SetBgsavePath(const std::string& value) {
    RWLock l(&rwlock_, true);
    bgsave_path_ = value;
    if (value[value.length() - 1] != '/') {
      bgsave_path_ += "/";
    }
  }
  void SetExpireDumpDays(const int value) {
    RWLock l(&rwlock_, true);
    TryPushDiffCommands("dump-expire", std::to_string(value));
    expire_dump_days_ = value;
  }
  void SetBgsavePrefix(const std::string& value) {
    RWLock l(&rwlock_, true);
    TryPushDiffCommands("dump-prefix", value);
    bgsave_prefix_ = value;
  }
  void SetRequirePass(const std::string& value) {
    RWLock l(&rwlock_, true);
    TryPushDiffCommands("requirepass", value);
    requirepass_ = value;
  }
  void SetMasterAuth(const std::string& value) {
    RWLock l(&rwlock_, true);
    TryPushDiffCommands("masterauth", value);
    masterauth_ = value;
  }
  void SetUserPass(const std::string& value) {
    RWLock l(&rwlock_, true);
    TryPushDiffCommands("userpass", value);
    userpass_ = value;
  }
  void SetUserBlackList(const std::string& value) {
    RWLock l(&rwlock_, true);
    TryPushDiffCommands("userblacklist", value);
    pstd::StringSplit(value, COMMA, user_blacklist_);
    for (auto& item : user_blacklist_) {
      pstd::StringToLower(item);
    }
  }
  void SetExpireLogsNums(const int value) {
    RWLock l(&rwlock_, true);
    TryPushDiffCommands("expire-logs-nums", std::to_string(value));
    expire_logs_nums_ = value;
  }
  void SetExpireLogsDays(const int value) {
    RWLock l(&rwlock_, true);
    TryPushDiffCommands("expire-logs-days", std::to_string(value));
    expire_logs_days_ = value;
  }
  void SetMaxConnection(const int value) {
    RWLock l(&rwlock_, true);
    TryPushDiffCommands("maxclients", std::to_string(value));
    maxclients_ = value;
  }
  void SetRootConnectionNum(const int value) {
    RWLock l(&rwlock_, true);
    TryPushDiffCommands("root-connection-num", std::to_string(value));
    root_connection_num_ = value;
  }
  void SetSlowlogWriteErrorlog(const bool value) {
    RWLock l(&rwlock_, true);
    TryPushDiffCommands("slowlog-write-errorlog", value == true ? "yes" : "no");
    slowlog_write_errorlog_.store(value);
  }
  void SetSlowlogSlowerThan(const int value) {
    RWLock l(&rwlock_, true);
    TryPushDiffCommands("slowlog-log-slower-than", std::to_string(value));
    slowlog_log_slower_than_.store(value);
  }
  void SetSlowlogMaxLen(const int value) {
    RWLock l(&rwlock_, true);
    TryPushDiffCommands("slowlog-max-len", std::to_string(value));
    slowlog_max_len_ = value;
  }
  void SetDbSyncSpeed(const int value) {
    RWLock l(&rwlock_, true);
    TryPushDiffCommands("db-sync-speed", std::to_string(value));
    db_sync_speed_ = value;
  }
  void SetCompactCron(const std::string& value) {
    RWLock l(&rwlock_, true);
    TryPushDiffCommands("compact-cron", value);
    compact_cron_ = value;
  }
  void SetCompactInterval(const std::string& value) {
    RWLock l(&rwlock_, true);
    TryPushDiffCommands("compact-interval", value);
    compact_interval_ = value;
  }
  void SetSyncWindowSize(const int& value) {
    TryPushDiffCommands("sync-window-size", std::to_string(value));
    sync_window_size_.store(value);
  }
  void SetMaxConnRbufSize(const int& value) {
    TryPushDiffCommands("max-conn-rbuf-size", std::to_string(value));
    max_conn_rbuf_size_.store(value);
  }
  void SetMaxCacheFiles(const int& value) {
    RWLock l(&rwlock_, true);
    TryPushDiffCommands("max-cache-files", std::to_string(value));
    max_cache_files_ = value;
  }
  void SetMaxBackgroudCompactions(const int& value) {
    RWLock l(&rwlock_, true);
    TryPushDiffCommands("max-background-compactions", std::to_string(value));
    max_background_compactions_ = value;
  }
  void SetWriteBufferSize(const int& value) {
    RWLock l(&rwlock_, true);
    TryPushDiffCommands("write-buffer-size", std::to_string(value));
    write_buffer_size_ = value;
  }
  void SetMaxWriteBufferNumber(const int& value) {
    RWLock l(&rwlock_, true);
    TryPushDiffCommands("max-write-buffer-num", std::to_string(value));
    max_write_buffer_num_ = value;
  }
  void SetArenaBlockSize(const int& value) {
    RWLock l(&rwlock_, true);
    TryPushDiffCommands("arena-block-size", std::to_string(value));
    arena_block_size_ = value;
  }

  Status TablePartitionsSanityCheck(const std::string& table_name, const std::set<uint32_t>& partition_ids,
                                    bool is_add);
  Status AddTablePartitions(const std::string& table_name, const std::set<uint32_t>& partition_ids);
  Status RemoveTablePartitions(const std::string& table_name, const std::set<uint32_t>& partition_ids);
  Status AddTable(const std::string& table_name, uint32_t slot_num);
  Status AddTableSanityCheck(const std::string& table_name);
  Status DelTable(const std::string& table_name);
  Status DelTableSanityCheck(const std::string& table_name);

  int Load();
  int ConfigRewrite();

 private:
  Status InternalGetTargetTable(const std::string& table_name, uint32_t* const target);

  int port_ = 0;
  std::string slaveof_;
  int slave_priority_ = 0;
  int thread_num_ = 0;
  int thread_pool_size_ = 0;
  int sync_thread_num_ = 0;
  std::string log_path_;
  std::string db_path_;
  std::string db_sync_path_;
  int expire_dump_days_ = 3;
  int db_sync_speed_ = 0;
  std::string compact_cron_;
  std::string compact_interval_;
  int64_t write_buffer_size_ = 0;
  int64_t arena_block_size_ = 0;
  int64_t max_write_buffer_size_ = 0;
  int max_write_buffer_num_ = 0;
  int64_t max_client_response_size_ = 0;
  bool daemonize_ = false;
  int timeout_ = 0;
  std::string server_id_;
  std::string requirepass_;
  std::string masterauth_;
  std::string userpass_;
  std::vector<std::string> user_blacklist_;
  std::atomic<bool> classic_mode_;
  int databases_ = 0;
  int default_slot_num_ = 0;
  std::vector<TableStruct> table_structs_;
  std::string default_table_;
  std::string bgsave_path_;
  std::string bgsave_prefix_;
  std::string pidfile_;

  std::string compression_;
  std::string compression_per_level_;
  int maxclients_ = 0;
  int root_connection_num_ = 0;
  std::atomic<bool> slowlog_write_errorlog_;
  std::atomic<int> slowlog_log_slower_than_;
  int slowlog_max_len_ = 0;
  int expire_logs_days_ = 0;
  int expire_logs_nums_ = 0;
  bool slave_read_only_ = false;
  std::string conf_path_;
<<<<<<< HEAD
  int max_cache_statistic_keys_;
  int small_compaction_threshold_;
  int max_background_flushes_;
  int max_background_compactions_;
  int max_cache_files_;
  int max_bytes_for_level_multiplier_;
  int64_t block_size_;
  int64_t block_cache_;
  int64_t num_shard_bits_;
  bool share_block_cache_;
  bool cache_index_and_filter_blocks_;
  bool pin_l0_filter_and_index_blocks_in_cache_;
  bool optimize_filters_for_hits_;
  bool level_compaction_dynamic_level_bytes_;
  int64_t rate_limiter_bandwidth_ = 200 * 1024 * 1024; // 200M
  int64_t rate_limiter_refill_period_us_ = 100 * 1000;
  int64_t rate_limiter_fairness_ = 10;
  bool rate_limiter_auto_tuned_ = true;


=======
  int max_cache_statistic_keys_ = 0;
  int small_compaction_threshold_ = 0;
  int max_background_flushes_ = 0;
  int max_background_compactions_ = 0;
  int max_cache_files_ = 0;
  int max_bytes_for_level_multiplier_ = 0;
  int64_t block_size_ = 0;
  int64_t block_cache_ = 0;
  int64_t num_shard_bits_ = 0;
  bool share_block_cache_ = false;
  bool cache_index_and_filter_blocks_ = false;
  bool pin_l0_filter_and_index_blocks_in_cache_ = false;
  bool optimize_filters_for_hits_ = false;
  bool level_compaction_dynamic_level_bytes_ = false;
  int64_t rate_limiter_bandwidth_ = 200 * 1024 * 1024;  // 200M
>>>>>>> be3292cd
  std::atomic<int> sync_window_size_;
  std::atomic<int> max_conn_rbuf_size_;
  std::atomic<int> consensus_level_;
  std::atomic<int> replication_num_;

  std::string network_interface_;

  // diff commands between cached commands and config file commands
  std::map<std::string, std::string> diff_commands_;
  void TryPushDiffCommands(const std::string& command, const std::string& value);

  //
  // Critical configure items
  //
  bool write_binlog_ = false;
  int target_file_size_base_ = 0;
  int binlog_file_size_ = 0;

  PikaMeta* local_meta_ = nullptr;

  pthread_rwlock_t rwlock_;
};

#endif<|MERGE_RESOLUTION|>--- conflicted
+++ resolved
@@ -519,28 +519,7 @@
   int expire_logs_nums_ = 0;
   bool slave_read_only_ = false;
   std::string conf_path_;
-<<<<<<< HEAD
-  int max_cache_statistic_keys_;
-  int small_compaction_threshold_;
-  int max_background_flushes_;
-  int max_background_compactions_;
-  int max_cache_files_;
-  int max_bytes_for_level_multiplier_;
-  int64_t block_size_;
-  int64_t block_cache_;
-  int64_t num_shard_bits_;
-  bool share_block_cache_;
-  bool cache_index_and_filter_blocks_;
-  bool pin_l0_filter_and_index_blocks_in_cache_;
-  bool optimize_filters_for_hits_;
-  bool level_compaction_dynamic_level_bytes_;
-  int64_t rate_limiter_bandwidth_ = 200 * 1024 * 1024; // 200M
-  int64_t rate_limiter_refill_period_us_ = 100 * 1000;
-  int64_t rate_limiter_fairness_ = 10;
-  bool rate_limiter_auto_tuned_ = true;
-
-
-=======
+
   int max_cache_statistic_keys_ = 0;
   int small_compaction_threshold_ = 0;
   int max_background_flushes_ = 0;
@@ -556,7 +535,10 @@
   bool optimize_filters_for_hits_ = false;
   bool level_compaction_dynamic_level_bytes_ = false;
   int64_t rate_limiter_bandwidth_ = 200 * 1024 * 1024;  // 200M
->>>>>>> be3292cd
+  int64_t rate_limiter_refill_period_us_ = 100 * 1000;
+  int64_t rate_limiter_fairness_ = 10;
+  bool rate_limiter_auto_tuned_ = true;
+
   std::atomic<int> sync_window_size_;
   std::atomic<int> max_conn_rbuf_size_;
   std::atomic<int> consensus_level_;
