--- conflicted
+++ resolved
@@ -75,7 +75,6 @@
   virtual void DoInitial(PikaCmdArgsType &argvs, const CmdInfo* const ptr_info);
 };
 
-<<<<<<< HEAD
 class PurgelogstoCmd : public Cmd {
 public:
   PurgelogstoCmd() : num_(0){
@@ -85,7 +84,7 @@
   uint32_t num_;
   virtual void DoInitial(PikaCmdArgsType &argvs, const CmdInfo* const ptr_info);
 };
-=======
+
 class PingCmd : public Cmd {
 public:
   PingCmd() {
@@ -135,5 +134,4 @@
   virtual void DoInitial(PikaCmdArgsType &argvs, const CmdInfo* const ptr_info);
 
 };
->>>>>>> ac596b4b
 #endif