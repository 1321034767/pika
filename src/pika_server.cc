--- conflicted
+++ resolved
@@ -1524,7 +1524,6 @@
   }
 
   storage_options_.options.rate_limiter =
-<<<<<<< HEAD
     std::shared_ptr<rocksdb::RateLimiter>(
       rocksdb::NewGenericRateLimiter(
         g_pika_conf->rate_limiter_bandwidth(),
@@ -1533,10 +1532,7 @@
         rocksdb::RateLimiter::Mode::kWritesOnly,
         g_pika_conf->rate_limiter_auto_tuned()
       ));
-=======
-      std::shared_ptr<rocksdb::RateLimiter>(rocksdb::NewGenericRateLimiter(g_pika_conf->rate_limiter_bandwidth()));
-
->>>>>>> ebb88514
+
   // For Storage small compaction
   storage_options_.statistics_max_size = g_pika_conf->max_cache_statistic_keys();
   storage_options_.small_compaction_threshold = g_pika_conf->small_compaction_threshold();
