--- conflicted
+++ resolved
@@ -23,11 +23,8 @@
 #include <dirent.h>
 #include <signal.h>
 #include <set>
-<<<<<<< HEAD
 #include <utility>
-=======
 #include <errno.h>
->>>>>>> 2c8e4f3d
 
 extern PikaConf *g_pikaConf;
 extern mario::Mario *g_pikaMario;
