--- conflicted
+++ resolved
@@ -681,21 +681,15 @@
     record_lock.Lock(current_key());
   }
 
-<<<<<<< HEAD
   uint64_t start_us = 0;
   if (g_pika_conf->slowlog_slower_than() >= 0) {
     start_us = slash::NowMicros();
   }
-  DoCommand(partition, hint_keys);
+  DoCommand(partition);
   if (g_pika_conf->slowlog_slower_than() >= 0) {
     do_duration_  += slash::NowMicros() - start_us;
   }
-  DoBinlog(sync_partition);
-=======
-  DoCommand(partition);
-
   DoBinlog(node, true/*data has been write to DB if required*/);
->>>>>>> 7965c0ab
 
   if (is_write()) {
     record_lock.Unlock(current_key());
@@ -735,55 +729,12 @@
       res().SetRes(CmdRes::kErrOther);
       return;
     }
-<<<<<<< HEAD
-  }
-}
-
-void Cmd::ProcessMultiPartitionCmd() {
-  std::shared_ptr<Partition> partition;
-  std::vector<std::string> cur_key = current_key();
-  if (cur_key.empty()) {
-    res_.SetRes(CmdRes::kErrOther, "Internal Error");
-    return;
-  }
-
-  int hint = 0;
-  std::unordered_map<uint32_t, ProcessArg> process_map;
-  // split cur_key into partitions
-  std::shared_ptr<Table> table = g_pika_server->GetTable(table_name_);
-  if (!table) {
-    res_.SetRes(CmdRes::kErrOther, "Table not found");
-  }
-  for (auto& key : cur_key) {
-    // in sharding mode we select partition by key
-    uint32_t partition_id =  g_pika_cmd_table_manager->DistributeKey(key, table->PartitionNum());
-    std::unordered_map<uint32_t, ProcessArg>::iterator iter = process_map.find(partition_id);
-    if (iter == process_map.end()) {
-      std::shared_ptr<Partition> partition =  table->GetPartitionById(partition_id);
-      if (!partition) {
-        res_.SetRes(CmdRes::kErrOther, "Partition not found");
-        return;
-      }
-      std::shared_ptr<SyncMasterPartition> sync_partition =
-      g_pika_rm->GetSyncMasterPartitionByName(
-          PartitionInfo(partition->GetTableName(), partition->GetPartitionId()));
-      if (!sync_partition) {
-        res_.SetRes(CmdRes::kErrOther, "Partition not found");
-        return;
-      }
-      HintKeys hint_keys;
-      hint_keys.Push(key, hint);
-      process_map[partition_id] = ProcessArg(partition, sync_partition, hint_keys);
-    } else {
-      iter->second.hint_keys.Push(key, hint);
-=======
     //TODO: avoid copy
     std::string log = ToBinlogContent();
     LogClosure* closure = nullptr;
     if (!data_applied) {
       closure = new LogClosure(LogOffset(), node->group_id(),
                                shared_from_this(), conn_ptr, resp_ptr);
->>>>>>> 7965c0ab
     }
     auto repl_task = std::make_shared<ReplTask>(std::move(log), closure, node->group_id(), PeerID(), 
                                                 ReplTask::Type::kClientType, ReplTask::LogFormat::kRedis);
