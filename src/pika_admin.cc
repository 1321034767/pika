#include "slash_string.h"
#include "pika_conf.h"
#include "pika_admin.h"
#include "pika_server.h"

extern PikaServer *g_pika_server;
extern PikaConf *g_pika_conf;

std::string ClientCmd::CLIENT_LIST_S = "list";
std::string ClientCmd::CLIENT_KILL_S = "kill";

void SlaveofCmd::DoInitial(PikaCmdArgsType &argv, const CmdInfo* const ptr_info) {
  if (!ptr_info->CheckArg(argv.size())) {
    res_.SetRes(CmdRes::kWrongNum, kCmdNameSlaveof);
    return;
  }
  PikaCmdArgsType::iterator it = argv.begin() + 1; //Remember the first args is the opt name

  master_ip_ = slash::StringToLower(*it++);

  is_noone_ = false;
  if (master_ip_ == "no" && slash::StringToLower(*it++) == "one") {
    if (argv.end() - it == 0) {
      is_noone_ = true;
    } else {
      res_.SetRes(CmdRes::kWrongNum, kCmdNameSlaveof);
    }
    return;
  }

  std::string str_master_port = *it++;
  if (!slash::string2l(str_master_port.data(), str_master_port.size(), &master_port_) && master_port_ <= 0) {
    res_.SetRes(CmdRes::kInvalidInt);
    return;
  }

  if ((master_ip_ == "127.0.0.1" || master_ip_ == g_pika_server->host()) && master_port_ == g_pika_server->port()) {
    res_.SetRes(CmdRes::kErrOther, "you fucked up");
    return;
  }

  have_offset_ = false;
  int cur_size = argv.end() - it;
  if (cur_size == 0) {

  } else if (cur_size == 2) {
    have_offset_ = true;
    std::string str_filenum = *it++;
    if (!slash::string2l(str_filenum.data(), str_filenum.size(), &filenum_) && filenum_ < 0) {
      res_.SetRes(CmdRes::kInvalidInt);
      return;
    }
    std::string str_pro_offset = *it++;
    if (!slash::string2l(str_pro_offset.data(), str_pro_offset.size(), &pro_offset_) && pro_offset_ < 0) {
      res_.SetRes(CmdRes::kInvalidInt);
      return;
    }
  } else {
    res_.SetRes(CmdRes::kWrongNum, kCmdNameSlaveof);
  }
}

void SlaveofCmd::Do() {
  if (is_noone_) {
    g_pika_server->RemoveMaster();
    res_.SetRes(CmdRes::kOk);
    return;
  }
  if (have_offset_) {
    g_pika_server->logger_->SetProducerStatus(filenum_, pro_offset_);
  }
  bool sm_ret = g_pika_server->SetMaster(master_ip_, master_port_);
  if (sm_ret) {
    res_.SetRes(CmdRes::kOk);
  } else {
    res_.SetRes(CmdRes::kErrOther, "Server is not in correct state for slaveof");
  }
}

void TrysyncCmd::DoInitial(PikaCmdArgsType &argv, const CmdInfo* const ptr_info) {
  if (!ptr_info->CheckArg(argv.size())) {
    res_.SetRes(CmdRes::kWrongNum, kCmdNameTrysync);
    return;
  }
  PikaCmdArgsType::iterator it = argv.begin() + 1; //Remember the first args is the opt name
  slave_ip_ = *it++;

  std::string str_slave_port = *it++;
  if (!slash::string2l(str_slave_port.data(), str_slave_port.size(), &slave_port_) && slave_port_ <= 0) {
    res_.SetRes(CmdRes::kInvalidInt);
    return;
  }

  std::string str_filenum = *it++;
  if (!slash::string2l(str_filenum.data(), str_filenum.size(), &filenum_) && filenum_ <= 0) {
    res_.SetRes(CmdRes::kInvalidInt);
    return;
  }

  std::string str_pro_offset = *it++;
  if (!slash::string2l(str_pro_offset.data(), str_pro_offset.size(), &pro_offset_) && pro_offset_ <= 0) {
    res_.SetRes(CmdRes::kInvalidInt);
    return;
  }

}

void TrysyncCmd::Do() {
  std::string ip_port = slave_ip_;
  char buf[10];
  slash::ll2string(buf, sizeof(buf), slave_port_);
  ip_port.append(":");
  ip_port.append(buf);
  DLOG(INFO) << "Trysync, Slave ip_port: " << ip_port << " filenum: " << filenum_ << " pro_offset: " << pro_offset_;
  if (!g_pika_server->FindSlave(ip_port)) {
    SlaveItem s;
    s.sid = g_pika_server->GenSid();
    s.ip_port = ip_port;
    s.port = slave_port_;
    s.hb_fd = -1;
    s.stage = SLAVE_ITEM_STAGE_ONE;
    gettimeofday(&s.create_time, NULL);
    s.sender = NULL;
    
    DLOG(INFO) << "Trysync, dont FindSlave, so AddBinlogSender";
    Status status = g_pika_server->AddBinlogSender(s, filenum_, pro_offset_);
    if (status.ok()) {
      res_.AppendInteger(s.sid);
      DLOG(INFO) << "Send Sid to Slave: " << s.sid;
      g_pika_server->BecomeMaster();
    } else {
      res_.SetRes(CmdRes::kErrOther, "Error in AddBinlogSender");
    }
  } else {
    res_.SetRes(CmdRes::kErrOther, "Already Exist");
  }
}

void AuthCmd::DoInitial(PikaCmdArgsType &argv, const CmdInfo* const ptr_info) {
  if (!ptr_info->CheckArg(argv.size())) {
    res_.SetRes(CmdRes::kWrongNum, kCmdNameAuth);
    return;
  }
  pwd_ = argv[1];
}

void AuthCmd::Do() {
  std::string root_password(g_pika_conf->requirepass());
  std::string user_password(g_pika_conf->userpass());
  if (user_password.empty() && root_password.empty()) {
    res_.SetRes(CmdRes::kErrOther, "Client sent AUTH, but no password is set");
    return;
  }

  if (pwd_ == user_password) {
    res_.SetRes(CmdRes::kOk, "USER");
  }
  if (pwd_ == root_password) {
    res_.SetRes(CmdRes::kOk, "ROOT");
  }
  if (res_.none()) {
    res_.SetRes(CmdRes::kInvalidPwd);
  }
}

void BgsaveCmd::DoInitial(PikaCmdArgsType &argv, const CmdInfo* const ptr_info) {
  if (!ptr_info->CheckArg(argv.size())) {
    res_.SetRes(CmdRes::kWrongNum, kCmdNameBgsave);
    return;
  }
}
void BgsaveCmd::Do() {
  g_pika_server->Bgsave();
  const PikaServer::BGSaveInfo& info = g_pika_server->bgsave_info();
  char buf[256];
  snprintf(buf, sizeof(buf), "+%s : %u: %lu", 
      info.s_start_time.c_str(), info.filenum, info.offset);
  res_.AppendContent(buf);
}

void BgsaveoffCmd::DoInitial(PikaCmdArgsType &argv, const CmdInfo* const ptr_info) {
  if (!ptr_info->CheckArg(argv.size())) {
    res_.SetRes(CmdRes::kWrongNum, kCmdNameBgsaveoff);
    return;
  }
}
void BgsaveoffCmd::Do() {
  CmdRes::CmdRet ret;
  if (g_pika_server->Bgsaveoff()) {
   ret = CmdRes::kOk;
  } else {
   ret = CmdRes::kNoneBgsave;
  }
  res_.SetRes(ret);
}

void CompactCmd::DoInitial(PikaCmdArgsType &argv, const CmdInfo* const ptr_info) {
  if (!ptr_info->CheckArg(argv.size())) {
    res_.SetRes(CmdRes::kWrongNum, kCmdNameCompact);
    return;
  }
}
void CompactCmd::Do() {
  nemo::Status s = g_pika_server->db()->Compact(nemo::kALL);
  if (s.ok()) {
    res_.SetRes(CmdRes::kOk);
  } else {
    res_.SetRes(CmdRes::kErrOther, s.ToString());
  }
}

void PurgelogstoCmd::DoInitial(PikaCmdArgsType &argv, const CmdInfo* const ptr_info) {
  if (!ptr_info->CheckArg(argv.size())) {
    res_.SetRes(CmdRes::kWrongNum, kCmdNamePurgelogsto);
    return;
  }
  std::string filename = slash::StringToLower(argv[1]);
  if (filename.size() <= kBinlogPrefixLen || 
      kBinlogPrefix != filename.substr(0, kBinlogPrefixLen)) {
    res_.SetRes(CmdRes::kInvalidParameter);
    return;
  }
  std::string str_num = filename.substr(kBinlogPrefixLen);
  int64_t num = 0;
  if (!slash::string2l(str_num.data(), str_num.size(), &num) || num < 0) {
    res_.SetRes(CmdRes::kInvalidParameter);
    return;
  }
  num_ = num;
}
void PurgelogstoCmd::Do() {
  if (g_pika_server->PurgeLogs(num_)) {
    res_.SetRes(CmdRes::kOk);
  } else {
    res_.SetRes(CmdRes::kPurgeExist);
  }
}

void PingCmd::DoInitial(PikaCmdArgsType &argv, const CmdInfo* const ptr_info) {
  if (!ptr_info->CheckArg(argv.size())) {
    res_.SetRes(CmdRes::kWrongNum, kCmdNamePing);
    return;
  }
}
void PingCmd::Do() {
  res_.SetRes(CmdRes::kPong);
}

void SelectCmd::DoInitial(PikaCmdArgsType &argv, const CmdInfo* const ptr_info) {
  if (!ptr_info->CheckArg(argv.size())) {
    res_.SetRes(CmdRes::kWrongNum, kCmdNameSelect);
    return;
  }
}
void SelectCmd::Do() {
  res_.SetRes(CmdRes::kOk);
}

void FlushallCmd::DoInitial(PikaCmdArgsType &argv, const CmdInfo* const ptr_info) {
  if (!ptr_info->CheckArg(argv.size())) {
    res_.SetRes(CmdRes::kWrongNum, kCmdNameFlushall);
    return;
  }
}
void FlushallCmd::Do() {
  slash::RWLock(g_pika_server->rwlock(), true);
  res_.SetRes(CmdRes::kOk);
}

void ReadonlyCmd::DoInitial(PikaCmdArgsType &argv, const CmdInfo* const ptr_info) {
  if (!ptr_info->CheckArg(argv.size())) {
    res_.SetRes(CmdRes::kWrongNum, kCmdNameReadonly);
    return;
  }
  std::string opt = slash::StringToLower(argv[1]);
  if (opt == "on" || opt == "1") {
    is_open_ = true;
  } else if (opt == "off" || opt == "0") {
    is_open_ = false;
  } else {
    res_.SetRes(CmdRes::kSyntaxErr, kCmdNameReadonly);
    return;
  }
}
void ReadonlyCmd::Do() {
  slash::RWLock(g_pika_server->rwlock(), true);
  if (is_open_) {
    g_pika_conf->SetReadonly(true);
  } else {
    g_pika_conf->SetReadonly(false);
  }
  res_.SetRes(CmdRes::kOk);
}

void ClientCmd::DoInitial(PikaCmdArgsType &argv, const CmdInfo* const ptr_info) {
  if (!ptr_info->CheckArg(argv.size())) {
    res_.SetRes(CmdRes::kWrongNum, kCmdNameClient);
    return;
  }
  slash::StringToLower(argv[1]);
  if (argv[1] == CLIENT_LIST_S && argv.size() == 2) {
    //nothing
  } else if (argv[1] == CLIENT_KILL_S && argv.size() == 3) {
    ip_port_ = slash::StringToLower(argv[2]);
  } else {
    res_.SetRes(CmdRes::kErrOther, "Syntax error, try CLIENT (LIST | KILL ip:port)");
    return;
  }
  operation_ = argv[1];
  return;
}

void ClientCmd::Do() {
<<<<<<< HEAD
  res_.SetRes(CmdRes::kOk);
}

void ShutdownCmd::DoInitial(PikaCmdArgsType &argv, const CmdInfo* const ptr_info) {
  if (!ptr_info->CheckArg(argv.size())) {
    res_.SetRes(CmdRes::kWrongNum, kCmdNameShutdown);
    return;
  }
}
// no return
void ShutdownCmd::Do() {
  DLOG(WARNING) << "handle \'shutdown\'";
  g_pika_server->mutex_.Unlock();
  res_.SetRes(CmdRes::kNone);
=======
  if (operation_ == CLIENT_LIST_S) {
    std::vector< std::pair<int, std::string> > clients;
    g_pika_server->ClientList(clients);
    std::vector<std::pair<int, std::string> >::iterator iter= clients.begin();
    std::string reply = "+";
    char buf[128];
    while (iter != clients.end()) {
      snprintf(buf, sizeof(buf), "addr=%s, fd=%d\n", iter->second.c_str(), iter->first);
      reply.append(buf);
      iter++;
    }
    res_.AppendContent(reply);
  } else if (operation_ == CLIENT_KILL_S && ip_port_ == "all") {
    g_pika_server->ClientKillAll();
    res_.SetRes(CmdRes::kOk);
  } else if (g_pika_server->ClientKill(ip_port_) == 1) {
    res_.SetRes(CmdRes::kOk);
  } else {
    res_.SetRes(CmdRes::kErrOther, "No such client");
  }
  return;
>>>>>>> 14437edb
}<|MERGE_RESOLUTION|>--- conflicted
+++ resolved
@@ -311,22 +311,6 @@
 }
 
 void ClientCmd::Do() {
-<<<<<<< HEAD
-  res_.SetRes(CmdRes::kOk);
-}
-
-void ShutdownCmd::DoInitial(PikaCmdArgsType &argv, const CmdInfo* const ptr_info) {
-  if (!ptr_info->CheckArg(argv.size())) {
-    res_.SetRes(CmdRes::kWrongNum, kCmdNameShutdown);
-    return;
-  }
-}
-// no return
-void ShutdownCmd::Do() {
-  DLOG(WARNING) << "handle \'shutdown\'";
-  g_pika_server->mutex_.Unlock();
-  res_.SetRes(CmdRes::kNone);
-=======
   if (operation_ == CLIENT_LIST_S) {
     std::vector< std::pair<int, std::string> > clients;
     g_pika_server->ClientList(clients);
@@ -348,5 +332,17 @@
     res_.SetRes(CmdRes::kErrOther, "No such client");
   }
   return;
->>>>>>> 14437edb
+}
+
+void ShutdownCmd::DoInitial(PikaCmdArgsType &argv, const CmdInfo* const ptr_info) {
+  if (!ptr_info->CheckArg(argv.size())) {
+    res_.SetRes(CmdRes::kWrongNum, kCmdNameShutdown);
+    return;
+  }
+}
+// no return
+void ShutdownCmd::Do() {
+  DLOG(WARNING) << "handle \'shutdown\'";
+  g_pika_server->mutex_.Unlock();
+  res_.SetRes(CmdRes::kNone);
 }